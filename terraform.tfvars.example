--- conflicted
+++ resolved
@@ -19,7 +19,11 @@
 # Age threshold in minutes for cleanup function to consider files stale
 age_threshold_minutes = 30
 
-<<<<<<< HEAD
+# Log File Organization
+# Prefix path for log files in GCS and S3 (e.g., 'logs' or 'audit-logs')
+# Files will be organized as: {log_prefix}/YYYY/MM/DD/hh/mm_ssZ_<hash>.jsonl
+log_prefix = "logs"
+
 # Scanner Integration (Optional)
 # If you want to integrate with a scanner service, specify BOTH variables below.
 # When both are provided:
@@ -30,12 +34,4 @@
 # Specifying only one will cause a validation error.
 #
 # scanner_sns_topic_arn = "arn:aws:sns:${var.aws_region}:${var.aws_account_id}:scnr-LogsBucketEventNotificationTopic"
-# scanner_role_arn      = "arn:aws:iam::${var.aws_account_id}:role/scnr-ScannerRole"
-=======
-# Log File Organization
-# Prefix path for log files in GCS and S3 (e.g., 'logs' or 'audit-logs')
-# Files will be organized as: {log_prefix}/YYYY/MM/DD/hh/mm_ssZ_<hash>.jsonl
-log_prefix = "logs"
->>>>>>> b9b18e8e
-
-# TODO: should we allow the use of existing s3 buckets? (and in that case, also add a prefix within that bucket to dump data?)+# scanner_role_arn      = "arn:aws:iam::${var.aws_account_id}:role/scnr-ScannerRole"