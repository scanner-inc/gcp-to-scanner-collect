# Configure providers
terraform {
  required_version = ">= 1.0"
  required_providers {
    google = {
      source  = "hashicorp/google"
      version = "~> 5.0"
    }
    aws = {
      source  = "hashicorp/aws"
      version = "~> 5.0"
    }
    archive = {
      source  = "hashicorp/archive"
      version = "~> 2.4"
    }
  }
}

# Variables
variable "project_id" {
  description = "GCP Project ID"
  type        = string
}

variable "region" {
  description = "GCP Region"
  type        = string
  default     = "us-central1"
}

variable "aws_region" {
  description = "AWS Region"
  type        = string
  default     = "us-east-1"
}

variable "aws_account_id" {
  description = "AWS Account ID"
  type        = string
}

variable "log_filter" {
  description = "Filter for Cloud Logging sink (empty string = all logs)"
  type        = string
  default     = ""
}

variable "age_threshold_minutes" {
  description = "Age threshold in minutes for cleanup function to consider files stale"
  type        = number
  default     = 30
}

<<<<<<< HEAD
variable "scanner_sns_topic_arn" {
  description = "Optional SNS topic ARN for S3 object created notifications (requires scanner_role_arn)"
  type        = string
  default     = ""
}

variable "scanner_role_arn" {
  description = "Optional scanner role ARN to grant S3 read permissions (requires scanner_sns_topic_arn)"
  type        = string
  default     = ""
}

# Validation: both or neither scanner variables must be specified
locals {
  scanner_sns_provided  = var.scanner_sns_topic_arn != ""
  scanner_role_provided = var.scanner_role_arn != ""
  scanner_config_valid  = local.scanner_sns_provided == local.scanner_role_provided
}

resource "null_resource" "validate_scanner_config" {
  count = local.scanner_config_valid ? 0 : 1

  provisioner "local-exec" {
    command = "echo 'Error: Both scanner_sns_topic_arn and scanner_role_arn must be specified together, or neither should be specified.' && exit 1"
  }
=======
variable "log_prefix" {
  description = "Prefix path for log files in GCS and S3 (e.g., 'logs' or 'audit-logs')"
  type        = string
  default     = "logs"
}

variable "aws_profile" {
  description = "AWS CLI profile to use (optional, defaults to default profile)"
  type        = string
  default     = null
>>>>>>> b9b18e8e
}

# Configure providers
provider "google" {
  project = var.project_id
  region  = var.region
}

provider "aws" {
  region  = var.aws_region
  profile = var.aws_profile
}

# Validate GCP project exists and is accessible
data "google_project" "current" {
  project_id = var.project_id
}

# Validate AWS account matches the configured account ID
data "aws_caller_identity" "current" {}

locals {
  gcp_project_number = data.google_project.current.number

  # Validate AWS account ID matches
  aws_account_mismatch_error = data.aws_caller_identity.current.account_id != var.aws_account_id ? file(<<-EOT

    ╔═══════════════════════════════════════════════════════════════════════╗
    ║                    AWS ACCOUNT ID MISMATCH ERROR                      ║
    ╚═══════════════════════════════════════════════════════════════════════╝

    Configured in tfvars: ${var.aws_account_id}
    Active AWS account:   ${data.aws_caller_identity.current.account_id}

    Please either:
      1. Update aws_account_id in terraform.tfvars to match your active AWS account
      2. Switch to the correct AWS profile using 'aws_profile' variable
      3. Set AWS_PROFILE environment variable

  EOT
  ) : null
}

# Output useful GCP project info for validation
output "gcp_project_info" {
  description = "GCP project information"
  value = {
    project_id     = data.google_project.current.project_id
    project_number = data.google_project.current.number
    project_name   = data.google_project.current.name
  }
}

# Random suffix for unique naming
resource "random_id" "suffix" {
  byte_length = 4
}

# ============== GCP Resources ==============

# Enable required APIs
resource "google_project_service" "logging" {
  service                    = "logging.googleapis.com"
  disable_dependent_services = true
}

resource "google_project_service" "cloudfunctions" {
  service                    = "cloudfunctions.googleapis.com"
  disable_dependent_services = true
}

resource "google_project_service" "cloudbuild" {
  service                    = "cloudbuild.googleapis.com"
  disable_dependent_services = true
}

resource "google_project_service" "pubsub" {
  service                    = "pubsub.googleapis.com"
  disable_dependent_services = true
}

resource "google_project_service" "cloudrun" {
  service                    = "run.googleapis.com"
  disable_dependent_services = true
}

resource "google_project_service" "cloudscheduler" {
  service                    = "cloudscheduler.googleapis.com"
  disable_dependent_services = true
}

resource "google_project_service" "eventarc" {
  service                    = "eventarc.googleapis.com"
  disable_dependent_services = true
}

# GCS Bucket for temporary log batching
resource "google_storage_bucket" "temp_bucket" {
  name          = "logging-temp-${var.project_id}-${random_id.suffix.hex}"
  location      = var.region
  force_destroy = true

  uniform_bucket_level_access = true

  lifecycle_rule {
    condition {
      age = 7 # Delete files older than 7 days as safety net
    }
    action {
      type = "Delete"
    }
  }
}

# GCS Bucket for Cloud Functions source code
resource "google_storage_bucket" "function_source_bucket" {
  name          = "gcf-source-${var.project_id}-${random_id.suffix.hex}"
  location      = var.region
  force_destroy = true
}

# Pub/Sub Topic for log sink
resource "google_pubsub_topic" "log_sink_topic" {
  name = "log-export-topic-${random_id.suffix.hex}"

  depends_on = [google_project_service.pubsub]
}

# Get GCS service account for Eventarc
data "google_storage_project_service_account" "gcs_account" {
  project = var.project_id
}

# Grant GCS service account Pub/Sub Publisher role for Eventarc triggers
resource "google_project_iam_member" "gcs_pubsub_publisher" {
  project = var.project_id
  role    = "roles/pubsub.publisher"
  member  = "serviceAccount:${data.google_storage_project_service_account.gcs_account.email_address}"
}

# Pub/Sub Push Subscription to GCS
# Note: This requires setting up a Cloud Storage service agent with proper permissions
# The subscription will batch messages and write them to GCS
resource "google_pubsub_subscription" "log_to_gcs" {
  name  = "log-to-gcs-subscription-${random_id.suffix.hex}"
  topic = google_pubsub_topic.log_sink_topic.name

  # Push to Cloud Storage
  cloud_storage_config {
    bucket                   = google_storage_bucket.temp_bucket.name
    filename_prefix          = "${var.log_prefix}/"
    filename_suffix          = ".jsonl"
    filename_datetime_format = "YYYY/MM/DD/hh/mm_ssZ_"

    # Batch settings for better aggregation
    # Flushes when EITHER condition is met (2 minutes OR 10MB)
    max_duration = "120s" # Maximum 2 minutes
    max_bytes    = 10485760 # 10 MB
  }

  depends_on = [
    google_storage_bucket_iam_member.pubsub_gcs_writer,
    google_storage_bucket_iam_member.pubsub_gcs_reader
  ]
}

# Grant Pub/Sub service account permission to write to GCS
data "google_project" "project" {}

resource "google_storage_bucket_iam_member" "pubsub_gcs_writer" {
  bucket = google_storage_bucket.temp_bucket.name
  role   = "roles/storage.objectCreator"
  member = "serviceAccount:service-${data.google_project.project.number}@gcp-sa-pubsub.iam.gserviceaccount.com"
}

resource "google_storage_bucket_iam_member" "pubsub_gcs_reader" {
  bucket = google_storage_bucket.temp_bucket.name
  role   = "roles/storage.legacyBucketReader"
  member = "serviceAccount:service-${data.google_project.project.number}@gcp-sa-pubsub.iam.gserviceaccount.com"
}

# Cloud Logging Sink to Pub/Sub
resource "google_logging_project_sink" "log_to_pubsub" {
  name        = "log-export-to-s3-${random_id.suffix.hex}"
  destination = "pubsub.googleapis.com/${google_pubsub_topic.log_sink_topic.id}"

  # Filter: empty string means all logs
  filter = var.log_filter

  # Use unique writer identity
  unique_writer_identity = true

  depends_on = [google_project_service.logging]
}

# Grant the log sink's writer identity permission to publish to Pub/Sub
resource "google_pubsub_topic_iam_member" "log_sink_publisher" {
  topic  = google_pubsub_topic.log_sink_topic.name
  role   = "roles/pubsub.publisher"
  member = google_logging_project_sink.log_to_pubsub.writer_identity
}

# Service Account for Cloud Functions
resource "google_service_account" "function_sa" {
  account_id   = "logging-to-s3-fn-${random_id.suffix.hex}"
  display_name = "Cloud Function Logging to S3 Service Account"
}

# Grant Function SA access to temporary GCS bucket (read and delete)
resource "google_storage_bucket_iam_member" "function_gcs_admin" {
  bucket = google_storage_bucket.temp_bucket.name
  role   = "roles/storage.objectAdmin"
  member = "serviceAccount:${google_service_account.function_sa.email}"
}

# Grant Function SA permission to receive Eventarc events
resource "google_project_iam_member" "function_eventarc_receiver" {
  project = var.project_id
  role    = "roles/eventarc.eventReceiver"
  member  = "serviceAccount:${google_service_account.function_sa.email}"
}

# Create deployment packages
data "archive_file" "transfer_function_source" {
  type        = "zip"
  output_path = "${path.module}/transfer_function.zip"

  source {
    content  = file("${path.module}/function_source/transfer_function.py")
    filename = "main.py"
  }

  source {
    content  = file("${path.module}/function_source/shared.py")
    filename = "shared.py"
  }

  source {
    content  = file("${path.module}/function_source/requirements.txt")
    filename = "requirements.txt"
  }
}

data "archive_file" "cleanup_function_source" {
  type        = "zip"
  output_path = "${path.module}/cleanup_function.zip"

  source {
    content  = file("${path.module}/function_source/cleanup_function.py")
    filename = "main.py"
  }

  source {
    content  = file("${path.module}/function_source/shared.py")
    filename = "shared.py"
  }

  source {
    content  = file("${path.module}/function_source/requirements.txt")
    filename = "requirements.txt"
  }
}

# Upload transfer function source to GCS
resource "google_storage_bucket_object" "transfer_function_source" {
  name   = "transfer-function-${data.archive_file.transfer_function_source.output_md5}.zip"
  bucket = google_storage_bucket.function_source_bucket.name
  source = data.archive_file.transfer_function_source.output_path
}

# Upload cleanup function source to GCS
resource "google_storage_bucket_object" "cleanup_function_source" {
  name   = "cleanup-function-${data.archive_file.cleanup_function_source.output_md5}.zip"
  bucket = google_storage_bucket.function_source_bucket.name
  source = data.archive_file.cleanup_function_source.output_path
}

# Primary Transfer Cloud Function (Gen 2)
# Triggered by GCS object creation in temp bucket
resource "google_cloudfunctions2_function" "transfer_function" {
  name     = "log-transfer-${random_id.suffix.hex}"
  location = var.region

  description = "Transfers log files from GCS to S3 with compression handling"

  build_config {
    runtime     = "python311"
    entry_point = "transfer_to_s3"

    source {
      storage_source {
        bucket = google_storage_bucket.function_source_bucket.name
        object = google_storage_bucket_object.transfer_function_source.name
      }
    }
  }

  service_config {
    max_instance_count = 10
    min_instance_count = 0
    available_memory   = "512M"
    timeout_seconds    = 540

    environment_variables = {
      AWS_ROLE_ARN  = aws_iam_role.s3_writer_role.arn
      AWS_REGION    = var.aws_region
      TARGET_BUCKET = aws_s3_bucket.target_bucket.id
      GCP_PROJECT   = var.project_id
    }

    service_account_email = google_service_account.function_sa.email
  }

  event_trigger {
    trigger_region        = var.region
    event_type            = "google.cloud.storage.object.v1.finalized"
    retry_policy          = "RETRY_POLICY_DO_NOT_RETRY"
    service_account_email = google_service_account.function_sa.email

    event_filters {
      attribute = "bucket"
      value     = google_storage_bucket.temp_bucket.name
    }
  }

  depends_on = [
    google_project_service.cloudfunctions,
    google_project_service.cloudbuild,
    google_project_service.cloudrun,
    google_project_service.eventarc,
    google_project_iam_member.function_eventarc_receiver,
    google_project_iam_member.gcs_pubsub_publisher
  ]
}

# Cleanup Cloud Function (Gen 2)
# Triggered by Cloud Scheduler every 30 minutes
resource "google_cloudfunctions2_function" "cleanup_function" {
  name     = "log-cleanup-${random_id.suffix.hex}"
  location = var.region

  description = "Retries stale log files older than 1 hour"

  build_config {
    runtime     = "python311"
    entry_point = "cleanup_stale_files"

    source {
      storage_source {
        bucket = google_storage_bucket.function_source_bucket.name
        object = google_storage_bucket_object.cleanup_function_source.name
      }
    }
  }

  service_config {
    max_instance_count = 1
    min_instance_count = 0
    available_memory   = "512M"
    timeout_seconds    = 540

    environment_variables = {
      AWS_ROLE_ARN           = aws_iam_role.s3_writer_role.arn
      AWS_REGION             = var.aws_region
      TARGET_BUCKET          = aws_s3_bucket.target_bucket.id
      TEMP_BUCKET            = google_storage_bucket.temp_bucket.name
      GCP_PROJECT            = var.project_id
      AGE_THRESHOLD_MINUTES  = var.age_threshold_minutes
    }

    service_account_email = google_service_account.function_sa.email
  }

  depends_on = [
    google_project_service.cloudfunctions,
    google_project_service.cloudbuild,
    google_project_service.cloudrun
  ]
}

# Cloud Scheduler Job to trigger cleanup function every 30 minutes
resource "google_cloud_scheduler_job" "cleanup_job" {
  name             = "log-cleanup-scheduler-${random_id.suffix.hex}"
  description      = "Trigger cleanup function every 30 minutes"
  schedule         = "*/30 * * * *"
  time_zone        = "UTC"
  attempt_deadline = "320s"
  region           = var.region

  http_target {
    http_method = "POST"
    uri         = google_cloudfunctions2_function.cleanup_function.service_config[0].uri

    oidc_token {
      service_account_email = google_service_account.function_sa.email
    }
  }

  depends_on = [google_project_service.cloudscheduler]
}

# Grant the function's service account permission to invoke itself
resource "google_cloud_run_service_iam_member" "transfer_invoker" {
  project  = google_cloudfunctions2_function.transfer_function.project
  location = google_cloudfunctions2_function.transfer_function.location
  service  = google_cloudfunctions2_function.transfer_function.name

  role   = "roles/run.invoker"
  member = "serviceAccount:${google_service_account.function_sa.email}"
}

resource "google_cloud_run_service_iam_member" "cleanup_invoker" {
  project  = google_cloudfunctions2_function.cleanup_function.project
  location = google_cloudfunctions2_function.cleanup_function.location
  service  = google_cloudfunctions2_function.cleanup_function.name

  role   = "roles/run.invoker"
  member = "serviceAccount:${google_service_account.function_sa.email}"
}

# ============== AWS Resources ==============

# S3 Target Bucket
resource "aws_s3_bucket" "target_bucket" {
  bucket        = "logging-s3-target-${var.aws_account_id}-${random_id.suffix.hex}"
  force_destroy = true
}

# S3 Bucket Versioning
resource "aws_s3_bucket_versioning" "target_bucket_versioning" {
  bucket = aws_s3_bucket.target_bucket.id

  versioning_configuration {
    status = "Enabled"
  }
}

# S3 Bucket Encryption
resource "aws_s3_bucket_server_side_encryption_configuration" "target_bucket_encryption" {
  bucket = aws_s3_bucket.target_bucket.id

  rule {
    apply_server_side_encryption_by_default {
      sse_algorithm = "AES256"
    }
  }
}

# S3 Bucket Notification Configuration (optional)
resource "aws_s3_bucket_notification" "scanner_notification" {
  count  = local.scanner_sns_provided ? 1 : 0
  bucket = aws_s3_bucket.target_bucket.id

  topic {
    topic_arn = var.scanner_sns_topic_arn
    events    = ["s3:ObjectCreated:*"]
  }
}

# IAM Role for GCP Cloud Function to assume via OIDC
resource "aws_iam_role" "s3_writer_role" {
  name = "gcp-logging-s3-writer-${random_id.suffix.hex}"

  assume_role_policy = jsonencode({
    Version = "2012-10-17"
    Statement = [
      {
        Effect = "Allow"
        Principal = {
          Federated = "accounts.google.com"
        }
        Action = "sts:AssumeRoleWithWebIdentity"
        Condition = {
          StringEquals = {
            "accounts.google.com:sub" = google_service_account.function_sa.unique_id
            "accounts.google.com:aud" = google_service_account.function_sa.unique_id
            "accounts.google.com:oaud" = "arn:aws:iam::${var.aws_account_id}:role/gcp-logging-s3-writer-${random_id.suffix.hex}"
          }
        }
      }
    ]
  })
}

# IAM Policy for S3 access
resource "aws_iam_role_policy" "s3_writer_policy" {
  name = "s3-writer-policy-${random_id.suffix.hex}"
  role = aws_iam_role.s3_writer_role.id

  policy = jsonencode({
    Version = "2012-10-17"
    Statement = [
      {
        Effect = "Allow"
        Action = [
          "s3:PutObject",
          "s3:GetObject",
          "s3:HeadObject",
          "s3:ListBucket"
        ]
        Resource = [
          aws_s3_bucket.target_bucket.arn,
          "${aws_s3_bucket.target_bucket.arn}/*"
        ]
      }
    ]
  })
}

# IAM Policy for Scanner Role to read from S3 (optional)
resource "aws_iam_role_policy" "scanner_read_policy" {
  count = local.scanner_role_provided ? 1 : 0
  name  = "scanner-s3-read-policy-${random_id.suffix.hex}"
  role  = split("/", var.scanner_role_arn)[1]

  policy = jsonencode({
    Version = "2012-10-17"
    Statement = [
      {
        Effect = "Allow"
        Action = [
          "s3:GetBucketNotification",
          "s3:GetEncryptionConfiguration",
          "s3:ListBucket",
          "s3:GetObject",
          "s3:GetObjectTagging"
        ]
        Resource = [
          aws_s3_bucket.target_bucket.arn,
          "${aws_s3_bucket.target_bucket.arn}/*"
        ]
      }
    ]
  })
}

# ============== Outputs ==============

output "temp_bucket_name" {
  value       = google_storage_bucket.temp_bucket.name
  description = "Name of the GCS temporary batching bucket"
}

output "s3_bucket_name" {
  value       = aws_s3_bucket.target_bucket.id
  description = "Name of the S3 target bucket"
}

output "transfer_function_name" {
  value       = google_cloudfunctions2_function.transfer_function.name
  description = "Name of the transfer Cloud Function"
}

output "cleanup_function_name" {
  value       = google_cloudfunctions2_function.cleanup_function.name
  description = "Name of the cleanup Cloud Function"
}

output "pubsub_topic_name" {
  value       = google_pubsub_topic.log_sink_topic.name
  description = "Name of the Pub/Sub topic"
}

output "log_sink_name" {
  value       = google_logging_project_sink.log_to_pubsub.name
  description = "Name of the Cloud Logging sink"
}

output "aws_role_arn" {
  value       = aws_iam_role.s3_writer_role.arn
  description = "ARN of the AWS IAM role"
}

output "service_account_email" {
  value       = google_service_account.function_sa.email
  description = "Service account email for the functions"
}

output "service_account_unique_id" {
  value       = google_service_account.function_sa.unique_id
  description = "Service account unique ID (for AWS trust policy)"
}

output "test_instructions" {
  value = <<-EOT

  Pipeline deployed successfully!

  Architecture:
  Cloud Logging → Pub/Sub → GCS (temp) → Cloud Function → S3

  To verify the setup:

  1. Check that logs are flowing to Pub/Sub:
     gcloud logging sinks describe ${google_logging_project_sink.log_to_pubsub.name}

  2. Monitor the temporary GCS bucket for log batches:
     gsutil ls gs://${google_storage_bucket.temp_bucket.name}/logs/

  3. Check transfer function logs:
     gcloud functions logs read ${google_cloudfunctions2_function.transfer_function.name} --region=${var.region} --limit=20

  4. Verify logs are appearing in S3:
     aws s3 ls s3://${aws_s3_bucket.target_bucket.id}/logs/ --recursive | head -20

  5. Check cleanup function logs (runs every 30 min):
     gcloud functions logs read ${google_cloudfunctions2_function.cleanup_function.name} --region=${var.region} --limit=10

  Latency: Logs should appear in S3 within 2-3 minutes.

  EOT
}<|MERGE_RESOLUTION|>--- conflicted
+++ resolved
@@ -52,7 +52,6 @@
   default     = 30
 }
 
-<<<<<<< HEAD
 variable "scanner_sns_topic_arn" {
   description = "Optional SNS topic ARN for S3 object created notifications (requires scanner_role_arn)"
   type        = string
@@ -78,7 +77,8 @@
   provisioner "local-exec" {
     command = "echo 'Error: Both scanner_sns_topic_arn and scanner_role_arn must be specified together, or neither should be specified.' && exit 1"
   }
-=======
+}
+
 variable "log_prefix" {
   description = "Prefix path for log files in GCS and S3 (e.g., 'logs' or 'audit-logs')"
   type        = string
@@ -89,7 +89,6 @@
   description = "AWS CLI profile to use (optional, defaults to default profile)"
   type        = string
   default     = null
->>>>>>> b9b18e8e
 }
 
 # Configure providers
